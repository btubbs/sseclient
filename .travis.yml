--- conflicted
+++ resolved
@@ -2,19 +2,12 @@
 #   http://lint.travis-ci.org/
 language: python
 python:
-<<<<<<< HEAD
   - "2.7"
   - "3.4"
   - "3.5"
   - "3.6"
   - "3.7"
   - "3.8"
-=======
-  - 2.7
-  - 3.4
-  - 3.5
-  - 3.6
->>>>>>> c85c6f28
 install:
   - pip install .
   - yes | pip uninstall pytest
