#!/usr/bin/env python
"""client library for iterating over http Server Sent Event (SSE) streams"""
#
# Distributed under the terms of the MIT license.
#
from __future__ import unicode_literals

import codecs
import re
import time
import warnings
import http.client

import requests

__version__ = '0.0.27'

# Technically, we should support streams that mix line endings.  This regex,
# however, assumes that a system will provide consistent line endings.
end_of_field = re.compile(r'\r\n\r\n|\r\r|\n\n')


class SSEClient(object):
    def __init__(self, url, last_id=None, retry=3000, session=None, chunk_size=1024, **kwargs):
        self.url = url
        self.last_id = last_id
        self.retry = retry
        self.chunk_size = chunk_size

        # Optional support for passing in a requests.Session()
        self.session = session

        # Any extra kwargs will be fed into the requests.get call later.
        self.requests_kwargs = kwargs

        # The SSE spec requires making requests with Cache-Control: nocache
        if 'headers' not in self.requests_kwargs:
            self.requests_kwargs['headers'] = {}
        self.requests_kwargs['headers']['Cache-Control'] = 'no-cache'

        # The 'Accept' header is not required, but explicit > implicit
        self.requests_kwargs['headers']['Accept'] = 'text/event-stream'

        # Keep data here as it streams in
        self.buf = ''

        self._connect()

    def _connect(self):
        if self.last_id:
            self.requests_kwargs['headers']['Last-Event-ID'] = self.last_id

        # Use session if set.  Otherwise fall back to requests module.
        requester = self.session or requests
        self.resp = requester.get(self.url, stream=True, **self.requests_kwargs)
        self.resp_iterator = self.iter_content()
        encoding = self.resp.encoding or self.resp.apparent_encoding
        self.decoder = codecs.getincrementaldecoder(encoding)(errors='replace')

        # TODO: Ensure we're handling redirects.  Might also stick the 'origin'
        # attribute on Events like the Javascript spec requires.
        self.resp.raise_for_status()

    def iter_content(self):
<<<<<<< HEAD
        if hasattr(self.resp.raw, '_fp') and \
                hasattr(self.resp.raw._fp, 'fp') and \
                hasattr(self.resp.raw._fp.fp, 'read1') and \
                not self.resp.raw.chunked and \
                not self.resp.raw.getheader("Content-Encoding"):
            def generate():
                while True:
                    chunk = self.resp.raw._fp.fp.read1(self.chunk_size)
                    if not chunk:
                        break
                    yield chunk
            return generate()
        else:
            # short reads cannot be used, this will block until
            # the full chunk size is actually read
            return self.resp.iter_content(self.chunk_size)
=======
        def generate():
            while True:
                if hasattr(self.resp.raw, '_fp') and \
                        hasattr(self.resp.raw._fp, 'fp') and \
                        hasattr(self.resp.raw._fp.fp, 'read1') and \
                        not self.resp.raw.chunked:
                    chunk = self.resp.raw._fp.fp.read1(self.chunk_size)
                else:
                    # _fp is not available or we are using chunked encoding
                    # this means that we cannot use short reads and this will
                    # block until the full chunk size is actually read
                    chunk = self.resp.raw.read(self.chunk_size)
                if not chunk:
                    break
                yield chunk

        return generate()
>>>>>>> 955e2481

    def _event_complete(self):
        return re.search(end_of_field, self.buf) is not None

    def __iter__(self):
        return self

    def __next__(self):
        while True: #loop until event emitted
            while not self._event_complete():
                try:
                    next_chunk = next(self.resp_iterator)
                    if not next_chunk:
                        raise EOFError()
                    self.buf += self.decoder.decode(next_chunk)

                except (StopIteration, requests.RequestException, EOFError, http.client.IncompleteRead) as e:
                    print(e)
                    time.sleep(self.retry / 1000.0)
                    self._connect()

                    # The SSE spec only supports resuming from a whole message, so
                    # if we have half a message we should throw it out.
                    head, sep, tail = self.buf.rpartition('\n')
                    self.buf = head + sep
                    continue

            # Split the complete event (up to the end_of_field) into event_string,
            # and retain anything after the current complete event in self.buf
            # for next time.
            (event_string, self.buf) = re.split(end_of_field, self.buf, maxsplit=1)
            msg = Event.parse(event_string)

            # If the server requests a specific retry delay, we need to honor it.
            if msg.retry:
                self.retry = msg.retry

            # last_id should only be set if included in the message.  It's not
            # forgotten if a message omits it.
            if msg.id:
                self.last_id = msg.id

            #Set the last event ID string of the event source to the value of the last event ID buffer.
            msg.lastEventId =self.last_id

            # if data in event, emit and return
            if msg.data !='':
                return msg
       


class Event(object):

    sse_line_pattern = re.compile('(?P<name>[^:]*):?( ?(?P<value>.*))?')

    def __init__(self, data='', event='message', id=None, retry=None):
        assert isinstance(data, str), "Data must be text"
        self.data = data
        self.event = event
        self.id = id
        self.retry = retry

    def dump(self):
        lines = []
        if self.id:
            lines.append('id: %s' % self.id)

        # Only include an event line if it's not the default already.
        if self.event != 'message':
            lines.append('event: %s' % self.event)

        if self.retry:
            lines.append('retry: %s' % self.retry)

        lines.extend('data: %s' % d for d in self.data.split('\n'))
        return '\n'.join(lines) + '\n\n'

    @classmethod
    def parse(cls, raw):
        """
        Given a possibly-multiline string representing an SSE message, parse it
        and return a Event object.
        """
        msg = cls()
        for line in raw.splitlines():
            m = cls.sse_line_pattern.match(line)
            if m is None:
                # Malformed line.  Discard but warn.
                warnings.warn('Invalid SSE line: "%s"' % line, SyntaxWarning)
                continue

            name = m.group('name')
            if name == '':
                # line began with a ":", so is a comment.  Ignore
                continue
            value = m.group('value')

            if name == 'data':
                # If we already have some data, then join to it with a newline.
                # Else this is it.
                if msg.data:
                    msg.data = '%s\n%s' % (msg.data, value)
                else:
                    msg.data = value
            elif name == 'event':
                msg.event = value
            elif name == 'id':
                msg.id = value
            elif name == 'retry':
                msg.retry = int(value)

        return msg

    def __str__(self):
        return self.data<|MERGE_RESOLUTION|>--- conflicted
+++ resolved
@@ -62,7 +62,6 @@
         self.resp.raise_for_status()
 
     def iter_content(self):
-<<<<<<< HEAD
         if hasattr(self.resp.raw, '_fp') and \
                 hasattr(self.resp.raw._fp, 'fp') and \
                 hasattr(self.resp.raw._fp.fp, 'read1') and \
@@ -79,25 +78,6 @@
             # short reads cannot be used, this will block until
             # the full chunk size is actually read
             return self.resp.iter_content(self.chunk_size)
-=======
-        def generate():
-            while True:
-                if hasattr(self.resp.raw, '_fp') and \
-                        hasattr(self.resp.raw._fp, 'fp') and \
-                        hasattr(self.resp.raw._fp.fp, 'read1') and \
-                        not self.resp.raw.chunked:
-                    chunk = self.resp.raw._fp.fp.read1(self.chunk_size)
-                else:
-                    # _fp is not available or we are using chunked encoding
-                    # this means that we cannot use short reads and this will
-                    # block until the full chunk size is actually read
-                    chunk = self.resp.raw.read(self.chunk_size)
-                if not chunk:
-                    break
-                yield chunk
-
-        return generate()
->>>>>>> 955e2481
 
     def _event_complete(self):
         return re.search(end_of_field, self.buf) is not None
