--- conflicted
+++ resolved
@@ -14,11 +14,7 @@
 
 import requests
 
-<<<<<<< HEAD
-__version__ = '0.0.26'
-=======
 __version__ = '0.0.27'
->>>>>>> efd91934
 
 # Technically, we should support streams that mix line endings.  This regex,
 # however, assumes that a system will provide consistent line endings.
